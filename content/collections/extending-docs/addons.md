---
title: Addons
template: page
updated_by: 42bb2659-2277-44da-a5ea-2f1eed146402
updated_at: 1569264134
intro: An addon is a composer package you intend to reuse, distribute, or sell. For simple or private packages, consider implementing directly into your Laravel application.
stage: 1
id: 5bd75435-806e-458b-872e-7528f24df7e6
---

## Creating an addon

Eventually, an addon will be available on Packagist and installable through Composer (and therefore live inside your `vendor` directory).
During development however, you can keep it somewhere on your local filesystem and require it in your composer.json as a path repository.

> If you don't plan on distributing your addon, you may be fine with [application code](/extending).

An addon consists of at least a `composer.json` and a service provider. Your directory may be placed anywhere, but for the sake of this example, we'll put it in `addons/example`

``` files
/
|-- addons/
|   `-- example/
|       |-- src/
|       |   `-- ServiceProvider.php
|       `-- composer.json
|-- app/
|-- public/
`-- composer.json
```

``` json
{
    "name": "acme/example",
    "description": "Example Addon",
    "type": "statamic-addon",
    "autoload": {
        "psr-4": {
            "Acme\\Example\\": "src"
        }
    },
    "authors": [
        {
            "name": "Jason Varga"
        }
    ],
    "support": {
        "email": "support@statamic.com"
    },
    "extra": {
        "statamic": {
            "name": "Example",
            "description": "Example addon"
        },
        "laravel": {
            "providers": [
                "Acme\\Example\\ServiceProvider"
            ]
        }
    }
}
```

Note the service provider should extend `Statamic\Providers\AddonServiceProvider`, and not Illuminate\Support\ServiceProvider. The Statamic subclass provides you with some helpers to reduce boilerplate when compared to stock Laravel.

``` php
<?php

namespace Acme\Example;

use Statamic\Providers\AddonServiceProvider;

class ServiceProvider extends AddonServiceProvider
{
    //
}
```

In your project root's `composer.json`, add your package to the `require` and `repositories` sections, like so:

``` json
{
    "require": {
        "acme/example": "*"
    },
    "repositories": [
        {
            "type": "path",
            "url": "addons/example"
        }
    ]
```

Run composer update from your _project root_ (not your addon directory).

``` bash
composer update
```

If you've been following correctly, you should see these two lines amongst a bunch of others.

```
Discovered Package: acme/example
Discovered Addon: acme/example
```

Your addon is now installed. You should be able to go to `/cp/addons` and see it listed.


## Installing an addon

### Public addons

A public addon is one available as a composer package on packagist.org. Simple require it with composer:

``` bash
composer require vendor/package
```

After the composer package has been brought in, Statamic will automatically activate it and publish its assets.

### Private addons

A private addon is one _not_ on packagist.org. You will need to use a composer path repository.

Download the package to a directory of your choosing.

In your project root's `composer.json`, add the package to the `require` and `repositories` sections, like so:

``` json
{
    ...

    "require": {
        ...,
        "acme/example": "*"
    },

    ...

    "repositories": [
        {
            "type": "path",
            "url": "addons/example"
        }
    ]
```

Run composer update from your project root:

``` bash
composer update
```

After the composer package has been brought in, Statamic will automatically activate it and publish its assets.


## Registering Components

You may register your various addon components by adding their class names to corresponding arrays:

``` php
protected $tags = [
    \Acme\Example\Tags\First::class,
    \Acme\Example\Tags\Second::class,
    // etc...
];

protected $modifiers = [
    //
];

protected $fieldtypes = [
    //
];

protected $widgets = [
    //
];

protected $commands = [
    //
];

```

## Assets

### CSS and Javascript

In your service provider, you may register any number of stylesheets or scripts by providing their full paths.

``` php
protected $scripts = [
    __DIR__.'/../resources/js/example.js'
];

protected $stylesheets = [
    __DIR__.'/../resources/css/example.css'
];
```

This will do two things:
- Statamic will load the respective files in the Control Panel. It will assume they exist in `public/vendor/[vendor]/[package].js` and `css` directories.
- Mark the file for publishing when the `artisan vendor:publish` command is used.

``` bash
php artisan vendor:publish --provider=YourServiceProvider --force
```

When an end user installs or updates your addon, the `vendor:publish` command will automatically be run behind the scenes for them.

> During development of your addon, rather than constantly running `vendor:publish`, consider symlinking your directory:
>
> ``` bash
> ln -s /path/to/addons/example/resources public/vendor/example/package
> ```

### Publishables

You may also mark generic assets for publishing by providing a `publishables` array with the full path to the  origin and the destination directory.

``` php
protected $publishables = [
    __DIR__.'/../resources/images' => 'images',
];
```

## Routing

### Registering Routes

You may register three types of routes in your service provider.

``` php
protected $routes = [
    'cp' => __DIR__.'/../routes/cp.php',
    'actions' => __DIR__.'/../routes/actions.php',
    'web' => __DIR__.'/../routes/web.php',
];
```

#### Control Panel Routes

Control Panel routes will be automatically prefixed by `/cp` (or whatever URL the control panel has been configured to use) and will have authorization applied.

We recommend prefixing routes with your addon's name but we didn't enforce this explicitly to give you a bit more flexibility.

#### Action Routes

Action routes will be prefixed by `/!/addon-name` and are generally intended as front-end "actions" your addon may expose without being a prominent section of the website. For example, somewhere to process a form submission.

#### Web Routes

Web routes have no prefix and no Statamic middleware attached. They will be added at the root level, as if you were adding them to a standard Laravel app's `routes/web.php` file, giving you complete control. However, as a Laravel route, they will have the `web` middleware attached.

### Writing Routes

When referencing a controller in a route, it will automatically be namespaced to your addon's root namespace.

``` json
"autoload": {
    "psr-4": {
        "Acme\\Example\\": "src"
    }
},
```

``` php
Route::get('/', 'ExampleController@index'); // Acme\Example\ExampleController
```

If you'd prefer not to have separate route files, you can write routes into a closure directly in your service provider's `boot` method.

``` php
public function boot()
{
    parent::boot();

    $this->registerCpRoutes(function () {
        Route::get(...);
    });

    $this->registerWebRoutes(function () {
        Route::get(...);
    });

    $this->registerActionRoutes(function () {
        Route::get(...);
    });
}
```

Other than that, you're free to write routes [as per any Laravel application](https://laravel.com/docs/5.6/routing).

### Route Model Binding

Statamic uses [route model binding](https://laravel.com/docs/7.x/routing#route-model-binding) to automatically convert some route parameters into usable objects.

Words aligning with core Statamic concepts will automatically be converted to their appropriate objects: `collection`, `entry`, `taxonomy`, `term`, `asset_container`, `asset` ,`global`, `site`, `revision`, `form`, and `user`

You're free to use these words as your route parameters, but be aware they will automatically attempt to convert to the respective objects. For example:

``` php
public function example(Request $request, $entry)
{
    // Given a route of "/example/{entry}", when visiting "/example/123"
    // $entry will be an Entry object with an ID of 123.
    // There will be a 404 if an entry with an ID of 123 doesn't exist.
}
```

## Middleware

You may push your own middleware onto respective middleware groups using the `$middlewareGroups` property.
The keys are the names of the groups, and the values are arrays of middleware classes to be applied.

``` php
protected $middlewareGroups = [
    'statamic.cp.authenticated' => [
        YourCpMiddleware::class,
        AnotherCpMiddleware::class
    ],
    'web' => [
        YourWebMiddleware::class
    ],
];
```

<<<<<<< HEAD
Available middleware groups are:

| Group | Description |
|-------|-------------|
| `web` | Front-end web requests, defined in the project's `App\Http\Kernel` class.
| `statamic.web` | Statamic-specific front-end web requests. This includes routes that correspond to content (like entries), as well as manually defined routes using `Route::statamic()`. These will also have `web` middleware applied.
| `statamic.cp` | All control panel requests (even ones not protected by authentication, like the login page).
| `statamic.cp.authenticated` | Control panel routes behind authentication. Anything in there can assume there will be an authenticated user available. These will also have the `statamic.cp` middleware applied.

=======
## Views

Any views located in your `resources/views` directory will automatically available to use in your code using your package name as the namespace.

``` files
/
|-- src/
|-- resources/
    `-- resources/
        `-- views/
            `-- foo.blade.php
```

``` php
return view('my-addon::foo'); // assuming your package is named vendor/my-addon
```

If you want to customize the namespace, you can set the `$viewNamespace` property on your provider:

``` php
protected $viewNamespace = 'custom';
```
``` php
return view('custom::foo');
```
>>>>>>> 20698303

## Events

You may register any number of event listeners or subscribers the same way you would in a traditional Laravel application's EventServiceProvider – by using a `$listen` or `$subscribes` array:

``` php
protected $listen = [
    'Acme\Example\Events\OrderShipped' => [
        'Acme\Example\Listeners\SendShipmentNotification',
    ],
];

protected $subscribe = [
    'Acme\Example\Listeners\UserEventSubscriber',
];
```

Consult the [Laravel event documentation](https://laravel.com/docs/master/events) to learn how to define events, listeners, and subscribers.


## Scheduling

To define a schedule from your addon, you can add a `schedule` method just like you would typically see in a Laravel application's App\Console\Kernel class.

``` php
protected function schedule($schedule)
{
    $schedule->command('something')->daily();
}
```

Consult the [Laravel scheduling documentation](https://laravel.com/docs/master/scheduling#defining-schedules) to learn how to define your schedule.<|MERGE_RESOLUTION|>--- conflicted
+++ resolved
@@ -327,7 +327,6 @@
 ];
 ```
 
-<<<<<<< HEAD
 Available middleware groups are:
 
 | Group | Description |
@@ -337,7 +336,6 @@
 | `statamic.cp` | All control panel requests (even ones not protected by authentication, like the login page).
 | `statamic.cp.authenticated` | Control panel routes behind authentication. Anything in there can assume there will be an authenticated user available. These will also have the `statamic.cp` middleware applied.
 
-=======
 ## Views
 
 Any views located in your `resources/views` directory will automatically available to use in your code using your package name as the namespace.
@@ -363,7 +361,6 @@
 ``` php
 return view('custom::foo');
 ```
->>>>>>> 20698303
 
 ## Events
 
